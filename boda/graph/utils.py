--- conflicted
+++ resolved
@@ -213,15 +213,7 @@
         ranks[tmp] = torch.arange(x.shape[0], layout=x.layout, device=x.device)
     return ranks
 
-<<<<<<< HEAD
-# Not useful for gpu
 def spearman_correlation(x, y):
     x_rank = _get_ranks(x).float()
     y_rank = _get_ranks(y).float()
-    return pearson_correlation(x_rank, y_rank)
-=======
-def Spearman_correlation(x, y):
-    x_rank = _get_ranks(x).float()
-    y_rank = _get_ranks(y).float()
-    return Pearson_correlation(x_rank, y_rank)
->>>>>>> af8fc9c1
+    return pearson_correlation(x_rank, y_rank)